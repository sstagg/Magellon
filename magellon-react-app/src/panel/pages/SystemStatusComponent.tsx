import React, { useState } from 'react';
import {
    Box,
    Card,
    CardContent,
    Typography,
    Chip,
    Stack,
    Divider,
    LinearProgress,
    useTheme,
    alpha,
    IconButton,
    Tooltip,
    Badge,
    Button,
    Collapse,
    CircularProgress,
} from '@mui/material';
import Grid from '@mui/material/Grid';
import {
    Zap,
    Thermometer,
    Droplets,
    Activity,
    Camera,
    Monitor,
    CheckCircle,
    AlertTriangle,
    XCircle,
    Settings,
    Gauge,
    Database,
    Wifi,
    WifiOff,
    ChevronDown,
    ChevronUp,
} from 'lucide-react';

// Mock data - replace with real data from your store/API
const mockSystemStatus = {
    microscope: {
        connected: true,
        model: 'Titan Krios G4',
        highTension: 300000,
        columnValve: 'open',
        vacuumStatus: 'ready',
        temperature: -192.3,
        autoloader: 'ready',
        refrigerantLevel: 85,
        beamCurrent: 150, // pA
        gun: {
            status: 'ready',
            emission: 4.2, // µA
        }
    },
    camera: {
        connected: true,
        model: 'DE-64',
        temperature: -15.2,
        mode: 'Integrating',
        fps: 40,
        binning: '1x1',
        status: 'ready',
        exposure: 1.0,
        frameCount: 40,
    },
    system: {
        dataPath: '/data/acquisitions',
        diskSpace: 75, // percentage used
        networkStatus: 'connected',
        lastUpdate: new Date(),
    }
};

interface StatusIndicatorProps {
    status: 'ready' | 'warning' | 'error' | 'offline';
    label: string;
    size?: 'small' | 'medium';
}

const StatusIndicator: React.FC<StatusIndicatorProps> = ({ status, label, size = 'small' }) => {
    const getStatusConfig = () => {
        switch (status) {
            case 'ready':
                return { icon: CheckCircle, color: 'success.main', bgColor: 'success.light' };
            case 'warning':
                return { icon: AlertTriangle, color: 'warning.main', bgColor: 'warning.light' };
            case 'error':
                return { icon: XCircle, color: 'error.main', bgColor: 'error.light' };
            case 'offline':
                return { icon: WifiOff, color: 'grey.500', bgColor: 'grey.200' };
            default:
                return { icon: CheckCircle, color: 'success.main', bgColor: 'success.light' };
        }
    };

    const { icon: Icon, color, bgColor } = getStatusConfig();
    const iconSize = size === 'small' ? 14 : 18;

    return (
        <Chip
            icon={<Icon size={iconSize} />}
            label={label}
            size={size}
            variant="outlined"
            sx={{
                color,
                borderColor: color,
                backgroundColor: (theme) => alpha(theme.palette[bgColor.split('.')[0]][bgColor.split('.')[1]], 0.1),
                '& .MuiChip-icon': { color },
                fontWeight: 500,
            }}
        />
    );
};

interface MetricItemProps {
    icon: React.ReactNode;
    label: string;
    value: string | number;
    unit?: string;
    color?: string;
    progress?: number;
}

const MetricItem: React.FC<MetricItemProps> = ({
                                                   icon,
                                                   label,
                                                   value,
                                                   unit = '',
                                                   color = 'text.primary',
                                                   progress
                                               }) => {
    const theme = useTheme();

    return (
        <Box sx={{ display: 'flex', alignItems: 'center', gap: 1, minWidth: 0 }}>
            <Box sx={{ color: color, flexShrink: 0 }}>
                {icon}
            </Box>
            <Box sx={{ minWidth: 0, flex: 1 }}>
                <Typography variant="caption" color="text.secondary" sx={{ fontSize: '0.75rem' }}>
                    {label}
                </Typography>
                <Typography
                    variant="body2"
                    sx={{
                        fontWeight: 600,
                        fontSize: '0.875rem',
                        color: color,
                        display: 'flex',
                        alignItems: 'baseline',
                        gap: 0.5
                    }}
                >
                    {value}
                    {unit && (
                        <Typography component="span" variant="caption" color="text.secondary">
                            {unit}
                        </Typography>
                    )}
                </Typography>
                {progress !== undefined && (
                    <LinearProgress
                        variant="determinate"
                        value={progress}
                        sx={{
                            height: 3,
                            borderRadius: 1.5,
                            mt: 0.5,
                            backgroundColor: alpha(theme.palette.grey[300], 0.3),
                            '& .MuiLinearProgress-bar': {
                                backgroundColor: progress > 80 ? theme.palette.warning.main : theme.palette.primary.main,
                            }
                        }}
                    />
                )}
            </Box>
        </Box>
    );
};

interface SystemStatusComponentProps {
    // Connection-related props
    isConnected?: boolean;
    connectionStatus?: 'connected' | 'connecting' | 'disconnected';
    onConnect?: () => void;

    // Camera-related props
    cameraConnected?: boolean;
    cameraLoading?: boolean;
    onCameraSettings?: () => void;

    // Collapsible state
    defaultExpanded?: boolean;
}

export const SystemStatusComponent: React.FC<SystemStatusComponentProps> = ({
                                                                                isConnected = false,
                                                                                connectionStatus = 'disconnected',
                                                                                onConnect,
                                                                                cameraConnected = false,
                                                                                cameraLoading = false,
                                                                                onCameraSettings,
                                                                                defaultExpanded = true
                                                                            }) => {
    const theme = useTheme();
    const isDark = theme.palette.mode === 'dark';
    const status = mockSystemStatus; // Replace with actual data from props or store
    const [expanded, setExpanded] = useState(defaultExpanded);

    const handleConnect = () => {
        if (onConnect) {
            onConnect();
        }
    };

    const handleCameraSettings = () => {
        if (onCameraSettings) {
            onCameraSettings();
        }
    };

    return (
        <Card
            elevation={2}
            sx={{
                borderRadius: 3,
                border: `1px solid ${alpha(theme.palette.divider, 0.1)}`,
                background: isDark
                    ? `linear-gradient(135deg, ${alpha(theme.palette.background.paper, 0.9)} 0%, ${alpha(theme.palette.background.default, 0.95)} 100%)`
                    : `linear-gradient(135deg, ${alpha(theme.palette.background.paper, 1)} 0%, ${alpha(theme.palette.grey[50], 0.8)} 100%)`,
                backdropFilter: 'blur(10px)',
                transition: 'all 0.3s ease-in-out',
                '&:hover': {
                    transform: 'translateY(-2px)',
                    boxShadow: theme.shadows[8],
                }
            }}
        >
            <CardContent sx={{ p: 3 }}>
                {/* Header */}
                <Box sx={{ display: 'flex', justifyContent: 'space-between', alignItems: 'center', mb: 2 }}>
                    <Box sx={{ display: 'flex', alignItems: 'center', gap: 1.5 }}>
                        <Activity size={24} color={theme.palette.primary.main} />
                        <Typography variant="h6" sx={{ fontWeight: 700, color: 'text.primary' }}>
                            System Status
                        </Typography>
                        <IconButton
                            size="small"
                            onClick={() => setExpanded(!expanded)}
                            sx={{ ml: 1 }}
                        >
                            {expanded ? <ChevronUp size={18} /> : <ChevronDown size={18} />}
                        </IconButton>
                    </Box>

                    <Stack direction="row" spacing={1} alignItems="center">
                        <StatusIndicator
                            status={status.microscope.connected ? 'ready' : 'offline'}
                            label="Microscope"
                        />
                        <StatusIndicator
                            status={status.camera.connected ? 'ready' : 'offline'}
                            label="Camera"
                        />
                        <Tooltip title="System Settings">
                            <IconButton size="small" sx={{ ml: 1 }}>
                                <Settings size={18} />
                            </IconButton>
                        </Tooltip>
                    </Stack>
                </Box>

                {/* Collapsible Content */}
                <Collapse in={expanded} timeout="auto">
                    {/* Main Content Grid */}
                    <Grid container spacing={2} sx={{ mb: 2 }}>
                        {/* Microscope Section */}
                        <Grid xs={12} size={4}>
                            <Box sx={{
                                p: 2,
                                borderRadius: 2,
                                backgroundColor: alpha(theme.palette.primary.main, 0.04),
                                border: `1px solid ${alpha(theme.palette.primary.main, 0.12)}`,
                                height: '100%'
                            }}>
                                <Box sx={{ display: 'flex', alignItems: 'center', gap: 1, mb: 2 }}>
                                    <Monitor size={18} color={theme.palette.primary.main} />
                                    <Typography variant="subtitle2" sx={{ fontWeight: 600, color: 'primary.main' }}>
                                        {status.microscope.model}
                                    </Typography>
                                </Box>

<<<<<<< HEAD
                            <Grid container spacing={1.5}>
                                <Grid  size={3}>
                                    <MetricItem
                                        icon={<Zap size={14} />}
                                        label="High Tension"
                                        value={(status.microscope.highTension / 1000)?.toFixed(0)}
                                        unit="kV"
                                        color="primary.main"
                                    />
                                </Grid>
                                <Grid  size={3}>
                                    <MetricItem
                                        icon={<Gauge size={14} />}
                                        label="Beam Current"
                                        value={status.microscope.beamCurrent}
                                        unit="pA"
                                        color="primary.main"
                                    />
                                </Grid>
                                <Grid  size={3}>
                                    <MetricItem
                                        icon={<Thermometer size={14} />}
                                        label="Cryo Temp"
                                        value={status.microscope.temperature}
                                        unit="°C"
                                        color="info.main"
                                    />
                                </Grid>
                                <Grid  size={3}>
                                    <MetricItem
                                        icon={<Droplets size={14} />}
                                        label="Refrigerant Level"
                                        value={status.microscope.refrigerantLevel}
                                        unit="%"
                                        color={status.microscope.refrigerantLevel < 20 ? "warning.main" : "success.main"}
                                        progress={status.microscope.refrigerantLevel}
                                    />
=======
                                <Grid container spacing={1.5}>
                                    <Grid size={3}>
                                        <MetricItem
                                            icon={<Zap size={14} />}
                                            label="High Tension"
                                            value={(status.microscope.highTension / 1000).toFixed(0)}
                                            unit="kV"
                                            color="primary.main"
                                        />
                                    </Grid>
                                    <Grid size={3}>
                                        <MetricItem
                                            icon={<Gauge size={14} />}
                                            label="Beam Current"
                                            value={status.microscope.beamCurrent}
                                            unit="pA"
                                            color="primary.main"
                                        />
                                    </Grid>
                                    <Grid size={3}>
                                        <MetricItem
                                            icon={<Thermometer size={14} />}
                                            label="Cryo Temp"
                                            value={status.microscope.temperature}
                                            unit="°C"
                                            color="info.main"
                                        />
                                    </Grid>
                                    <Grid size={3}>
                                        <MetricItem
                                            icon={<Droplets size={14} />}
                                            label="Refrigerant Level"
                                            value={status.microscope.refrigerantLevel}
                                            unit="%"
                                            color={status.microscope.refrigerantLevel < 20 ? "warning.main" : "success.main"}
                                            progress={status.microscope.refrigerantLevel}
                                        />
                                    </Grid>
>>>>>>> 97a0acb5
                                </Grid>
                            </Box>
                        </Grid>

                        {/* Camera Section */}
                        <Grid xs={12} size={4}>
                            <Box sx={{
                                p: 2,
                                borderRadius: 2,
                                backgroundColor: alpha(theme.palette.secondary.main, 0.04),
                                border: `1px solid ${alpha(theme.palette.secondary.main, 0.12)}`,
                                height: '100%'
                            }}>
                                <Box sx={{ display: 'flex', alignItems: 'center', gap: 1, mb: 2 }}>
                                    <Camera size={18} color={theme.palette.secondary.main} />
                                    <Typography variant="subtitle2" sx={{ fontWeight: 600, color: 'secondary.main' }}>
                                        {status.camera.model}
                                    </Typography>
                                </Box>

                                <Grid container spacing={1.5}>
                                    <Grid size={3}>
                                        <MetricItem
                                            icon={<Settings size={14} />}
                                            label="Mode"
                                            value={status.camera.mode}
                                            color="secondary.main"
                                        />
                                    </Grid>
                                    <Grid size={3}>
                                        <MetricItem
                                            icon={<Activity size={14} />}
                                            label="Frame Rate"
                                            value={status.camera.fps}
                                            unit="FPS"
                                            color="secondary.main"
                                        />
                                    </Grid>
                                    <Grid size={3}>
                                        <MetricItem
                                            icon={<Thermometer size={14} />}
                                            label="Detector Temp"
                                            value={status.camera.temperature}
                                            unit="°C"
                                            color="info.main"
                                        />
                                    </Grid>
                                    <Grid size={3}>
                                        <MetricItem
                                            icon={<Gauge size={14} />}
                                            label="Exposure"
                                            value={status.camera.exposure}
                                            unit="s"
                                            color="secondary.main"
                                        />
                                    </Grid>
                                </Grid>
                            </Box>
                        </Grid>

                        {/* System Resources Section */}
                        <Grid xs={12} size={4}>
                            <Box sx={{
                                p: 2,
                                borderRadius: 2,
                                backgroundColor: alpha(theme.palette.success.main, 0.04),
                                border: `1px solid ${alpha(theme.palette.success.main, 0.12)}`,
                                height: '100%'
                            }}>
                                <Box sx={{ display: 'flex', alignItems: 'center', gap: 1, mb: 2 }}>
                                    <Database size={18} color={theme.palette.success.main} />
                                    <Typography variant="subtitle2" sx={{ fontWeight: 600, color: 'success.main' }}>
                                        System Resources
                                    </Typography>
                                </Box>

                                <Grid container spacing={1.5}>
                                    <Grid size={3}>
                                        <MetricItem
                                            icon={status.system.networkStatus === 'connected' ? <Wifi size={14} /> : <WifiOff size={14} />}
                                            label="Network"
                                            value={status.system.networkStatus === 'connected' ? 'Connected' : 'Offline'}
                                            color={status.system.networkStatus === 'connected' ? "success.main" : "error.main"}
                                        />
                                    </Grid>
                                    <Grid size={3}>
                                        <MetricItem
                                            icon={<Database size={14} />}
                                            label="Storage"
                                            value={status.system.diskSpace}
                                            unit="%"
                                            color={status.system.diskSpace > 90 ? "error.main" : status.system.diskSpace > 75 ? "warning.main" : "success.main"}
                                            progress={status.system.diskSpace}
                                        />
                                    </Grid>
                                    <Grid size={3}>
                                        <Box sx={{ pt: 1 }}>
                                            <Typography variant="caption" color="text.secondary" sx={{ fontSize: '0.7rem' }}>
                                                CPU
                                            </Typography>
                                            <Typography
                                                variant="body2"
                                                sx={{
                                                    fontWeight: 600,
                                                    fontSize: '0.875rem',
                                                    color: 'text.primary',
                                                    display: 'flex',
                                                    alignItems: 'baseline',
                                                    gap: 0.5
                                                }}
                                            >
                                                75%
                                                <Typography component="span" variant="caption" color="text.secondary">
                                                    Used
                                                </Typography>
                                            </Typography>
                                            <LinearProgress
                                                variant="determinate"
                                                value={75}
                                                sx={{
                                                    height: 3,
                                                    borderRadius: 1.5,
                                                    mt: 0.5,
                                                    backgroundColor: alpha(theme.palette.grey[300], 0.3),
                                                    '& .MuiLinearProgress-bar': {
                                                        backgroundColor: 75 > 80 ? theme.palette.warning.main : theme.palette.primary.main,
                                                    }
                                                }}
                                            />
                                        </Box>
                                    </Grid>
                                    <Grid size={3}>
                                        <Box sx={{ pt: 1 }}>
                                            <Typography variant="caption" color="text.secondary" sx={{ fontSize: '0.7rem' }}>
                                                Memory
                                            </Typography>
                                            <Typography
                                                variant="body2"
                                                sx={{
                                                    fontWeight: 600,
                                                    fontSize: '0.875rem',
                                                    color: 'text.primary',
                                                    display: 'flex',
                                                    alignItems: 'baseline',
                                                    gap: 0.5
                                                }}
                                            >
                                                60%
                                                <Typography component="span" variant="caption" color="text.secondary">
                                                    Used
                                                </Typography>
                                            </Typography>
                                            <LinearProgress
                                                variant="determinate"
                                                value={60}
                                                sx={{
                                                    height: 3,
                                                    borderRadius: 1.5,
                                                    mt: 0.5,
                                                    backgroundColor: alpha(theme.palette.grey[300], 0.3),
                                                    '& .MuiLinearProgress-bar': {
                                                        backgroundColor: 60 > 80 ? theme.palette.warning.main : theme.palette.primary.main,
                                                    }
                                                }}
                                            />
                                        </Box>
                                    </Grid>
                                </Grid>
                            </Box>
                        </Grid>
                    </Grid>
                </Collapse>

                {/* Quick Actions - Always Visible */}
                <Box sx={{
                    pt: expanded ? 2 : 0,
                    borderTop: expanded ? `1px solid ${alpha(theme.palette.divider, 0.1)}` : 'none',
                    display: 'flex',
                    justifyContent: 'space-between',
                    alignItems: 'center'
                }}>
                    <Typography variant="caption" color="text.secondary">
                        System operational • All subsystems nominal
                    </Typography>

                    <Stack direction="row" spacing={1}>
                        {/* Connection Button */}
                        <Button
                            variant={isConnected ? "outlined" : "contained"}
                            color={isConnected ? "error" : "primary"}
                            onClick={handleConnect}
                            disabled={connectionStatus === 'connecting'}
                            startIcon={connectionStatus === 'connecting' ? <CircularProgress size={16} /> : <Monitor size={16} />}
                            size="small"
                        >
                            {connectionStatus === 'connecting' ? 'Connecting...' : isConnected ? 'Disconnect' : 'Connect'}
                        </Button>

                        {/* Camera Settings Button */}
                        <Button
                            variant="outlined"
                            onClick={handleCameraSettings}
                            disabled={!cameraConnected || cameraLoading}
                            startIcon={cameraLoading ? <CircularProgress size={16} /> : <Camera size={16} />}
                            size="small"
                        >
                            Camera Settings
                        </Button>

                        {/* Live Status Chip */}
                        <Chip
                            label="Live"
                            size="small"
                            color="success"
                            variant="filled"
                            sx={{
                                animation: 'pulse 2s infinite',
                                '@keyframes pulse': {
                                    '0%': { opacity: 1 },
                                    '50%': { opacity: 0.7 },
                                    '100%': { opacity: 1 }
                                }
                            }}
                        />
                    </Stack>
                </Box>
            </CardContent>
        </Card>
    );
};<|MERGE_RESOLUTION|>--- conflicted
+++ resolved
@@ -293,7 +293,6 @@
                                     </Typography>
                                 </Box>
 
-<<<<<<< HEAD
                             <Grid container spacing={1.5}>
                                 <Grid  size={3}>
                                     <MetricItem
@@ -331,15 +330,136 @@
                                         color={status.microscope.refrigerantLevel < 20 ? "warning.main" : "success.main"}
                                         progress={status.microscope.refrigerantLevel}
                                     />
-=======
-                                <Grid container spacing={1.5}>
-                                    <Grid size={3}>
-                                        <MetricItem
-                                            icon={<Zap size={14} />}
-                                            label="High Tension"
-                                            value={(status.microscope.highTension / 1000).toFixed(0)}
-                                            unit="kV"
-                                            color="primary.main"
+                                </Grid>
+                            </Grid>
+                        </Box>
+                    </Grid>
+
+                    {/* Camera Section */}
+                    <Grid  xs={12} size={4}>
+                        <Box sx={{
+                            p: 2,
+                            borderRadius: 2,
+                            backgroundColor: alpha(theme.palette.secondary.main, 0.04),
+                            border: `1px solid ${alpha(theme.palette.secondary.main, 0.12)}`,
+                            height: '100%'
+                        }}>
+                            <Box sx={{ display: 'flex', alignItems: 'center', gap: 1, mb: 2 }}>
+                                <Camera size={18} color={theme.palette.secondary.main} />
+                                <Typography variant="subtitle2" sx={{ fontWeight: 600, color: 'secondary.main' }}>
+                                    {status.camera.model}
+                                </Typography>
+                            </Box>
+
+                            <Grid container spacing={1.5}>
+                                <Grid  size={3}>
+                                    <MetricItem
+                                        icon={<Settings size={14} />}
+                                        label="Mode"
+                                        value={status.camera.mode}
+                                        color="secondary.main"
+                                    />
+                                </Grid>
+                                <Grid size={3}>
+                                    <MetricItem
+                                        icon={<Activity size={14} />}
+                                        label="Frame Rate"
+                                        value={status.camera.fps}
+                                        unit="FPS"
+                                        color="secondary.main"
+                                    />
+                                </Grid>
+                                <Grid size={3}>
+                                    <MetricItem
+                                        icon={<Thermometer size={14} />}
+                                        label="Detector Temp"
+                                        value={status.camera.temperature}
+                                        unit="°C"
+                                        color="info.main"
+                                    />
+                                </Grid>
+                                <Grid size={3}>
+                                    <MetricItem
+                                        icon={<Gauge size={14} />}
+                                        label="Exposure"
+                                        value={status.camera.exposure}
+                                        unit="s"
+                                        color="secondary.main"
+                                    />
+                                </Grid>
+                            </Grid>
+                        </Box>
+                    </Grid>
+
+                    {/* System Resources Section */}
+                    <Grid  xs={12} size={4}>
+                        <Box sx={{
+                            p: 2,
+                            borderRadius: 2,
+                            backgroundColor: alpha(theme.palette.success.main, 0.04),
+                            border: `1px solid ${alpha(theme.palette.success.main, 0.12)}`,
+                            height: '100%'
+                        }}>
+                            <Box sx={{ display: 'flex', alignItems: 'center', gap: 1, mb: 2 }}>
+                                <Database size={18} color={theme.palette.success.main} />
+                                <Typography variant="subtitle2" sx={{ fontWeight: 600, color: 'success.main' }}>
+                                    System Resources
+                                </Typography>
+                            </Box>
+
+                            <Grid container spacing={1.5}>
+                                <Grid  size={3}>
+                                    <MetricItem
+                                        icon={status.system.networkStatus === 'connected' ? <Wifi size={14} /> : <WifiOff size={14} />}
+                                        label="Network"
+                                        value={status.system.networkStatus === 'connected' ? 'Connected' : 'Offline'}
+                                        color={status.system.networkStatus === 'connected' ? "success.main" : "error.main"}
+                                    />
+                                </Grid>
+                                <Grid  size={3}>
+                                    <MetricItem
+                                        icon={<Database size={14} />}
+                                        label="Storage"
+                                        value={status.system.diskSpace}
+                                        unit="%"
+                                        color={status.system.diskSpace > 90 ? "error.main" : status.system.diskSpace > 75 ? "warning.main" : "success.main"}
+                                        progress={status.system.diskSpace}
+                                    />
+                                </Grid>
+                                <Grid  size={3}>
+                                    <Box sx={{ pt: 1 }}>
+                                        <Typography variant="caption" color="text.secondary" sx={{ fontSize: '0.7rem' }}>
+                                            CPU
+                                        </Typography>
+                                        <Typography
+                                            variant="body2"
+                                            sx={{
+                                                fontWeight: 600,
+                                                fontSize: '0.875rem',
+                                                color: 'text.primary',
+                                                display: 'flex',
+                                                alignItems: 'baseline',
+                                                gap: 0.5
+                                            }}
+                                        >
+                                            {/* Mock CPU/Memory values since they aren't in the original mock data */}
+                                            75%
+                                            <Typography component="span" variant="caption" color="text.secondary">
+                                                Used
+                                            </Typography>
+                                        </Typography>
+                                        <LinearProgress
+                                            variant="determinate"
+                                            value={75}
+                                            sx={{
+                                                height: 3,
+                                                borderRadius: 1.5,
+                                                mt: 0.5,
+                                                backgroundColor: alpha(theme.palette.grey[300], 0.3),
+                                                '& .MuiLinearProgress-bar': {
+                                                    backgroundColor: 75 > 80 ? theme.palette.warning.main : theme.palette.primary.main,
+                                                }
+                                            }}
                                         />
                                     </Grid>
                                     <Grid size={3}>
@@ -370,7 +490,6 @@
                                             progress={status.microscope.refrigerantLevel}
                                         />
                                     </Grid>
->>>>>>> 97a0acb5
                                 </Grid>
                             </Box>
                         </Grid>
