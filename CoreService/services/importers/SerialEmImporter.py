--- conflicted
+++ resolved
@@ -1,9 +1,6 @@
-<<<<<<< HEAD
 import json
-=======
-from __future__ import annotations
-
->>>>>>> 47d16746
+
+
 import re
 import os
 import uuid
